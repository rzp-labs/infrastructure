--- conflicted
+++ resolved
@@ -101,13 +101,8 @@
     labels:
       - "traefik.enable=true"
       - "traefik.docker.network=traefik"
-<<<<<<< HEAD
-      - "traefik.http.routers.zitadel-login.entrypoints=https"
-      - "traefik.http.routers.zitadel-login.rule=Host(`${ZITADEL_PUBLIC_DOMAIN}`) && PathPrefix(`/ui/v2/login`)"
-=======
       - "traefik.http.routers.zitadel-login.entrypoints=websecure"
       - "traefik.http.routers.zitadel-login.rule=Host(`login.${DOMAIN}`) && PathPrefix(`/ui/login`)"
->>>>>>> 7d6b7d4c
       - "traefik.http.routers.zitadel-login.tls=true"
       - "traefik.http.routers.zitadel-login.tls.certresolver=cloudflare"
       - "traefik.http.routers.zitadel-login.priority=20"
