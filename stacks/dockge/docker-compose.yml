---
services:
  dockge:
    image: louislam/dockge:1
    container_name: dockge # Added a name for clarity
    restart: unless-stopped
    depends_on:
      docker-socket-proxy:
        condition: service_started
    volumes:
      # Dockge data directory
      - ./data:/app/data
      # Stacks directory
      - /opt/stacks:/opt/stacks
    environment:
      # Tell Dockge where is your stacks directory
      - DOCKGE_STACKS_DIR=/opt/stacks
      # Connect to the socket proxy service name and port 2375
      - DOCKER_HOST=tcp://docker-socket-proxy:2375
      # Ensure you include variables from your root .env file if needed
      - DOMAIN=${DOMAIN}
    networks:
      - socket-proxy
      - traefik
    # 2. ADD LABELS: Tell Traefik how to route traffic to this container
    labels:
      - "traefik.enable=true"
<<<<<<< HEAD
      # Route based on the hostname, using the variable from your .env file
=======
      - "traefik.http.routers.dockge.entrypoints=websecure"
      - "traefik.http.routers.dockge.middlewares=chain-sso-internal@file"
      - "traefik.http.routers.dockge.tls.certresolver=cloudflare"
>>>>>>> 7d6b7d4c
      - "traefik.http.routers.dockge.rule=Host(`dockge.${DOMAIN}`)"
      # Use HTTPS entrypoint defined in your Traefik config
      - "traefik.http.routers.dockge.entrypoints=https"
      # Use the Cloudflare cert resolver you defined
      - "traefik.http.routers.dockge.tls.certresolver=cloudflare"
      # Enable TLS
      - "traefik.http.routers.dockge.tls=true"
      # Use the oauth2-proxy middleware you set up for authentication
      - "traefik.http.routers.dockge.middlewares=traefik-auth"
      # Specify the port Dockge listens on internally (5001) for Traefik to route to
      - "traefik.http.services.dockge.loadbalancer.server.port=5001"

networks:
  socket-proxy:
  traefik:<|MERGE_RESOLUTION|>--- conflicted
+++ resolved
@@ -25,17 +25,8 @@
     # 2. ADD LABELS: Tell Traefik how to route traffic to this container
     labels:
       - "traefik.enable=true"
-<<<<<<< HEAD
-      # Route based on the hostname, using the variable from your .env file
-=======
       - "traefik.http.routers.dockge.entrypoints=websecure"
       - "traefik.http.routers.dockge.middlewares=chain-sso-internal@file"
-      - "traefik.http.routers.dockge.tls.certresolver=cloudflare"
->>>>>>> 7d6b7d4c
-      - "traefik.http.routers.dockge.rule=Host(`dockge.${DOMAIN}`)"
-      # Use HTTPS entrypoint defined in your Traefik config
-      - "traefik.http.routers.dockge.entrypoints=https"
-      # Use the Cloudflare cert resolver you defined
       - "traefik.http.routers.dockge.tls.certresolver=cloudflare"
       # Enable TLS
       - "traefik.http.routers.dockge.tls=true"
