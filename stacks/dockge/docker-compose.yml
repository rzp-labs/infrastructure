---
services:
  dockge:
    image: louislam/dockge:1
    container_name: dockge
    restart: unless-stopped
<<<<<<< HEAD
    user: "99:100"
=======
>>>>>>> c24d191b
    depends_on:
      docker-socket-proxy:
        condition: service_started
    volumes:
      - /opt/stacks/dockge/data:/app/data
      - /opt/stacks:/opt/stacks
    environment:
      - DOCKGE_STACKS_DIR=/opt/stacks
<<<<<<< HEAD
      - DOCKER_HOST=tcp://docker-socket-proxy:2375
      - DOCKER_TLS_VERIFY=1
=======
      # Connect to the socket proxy service name and port 2375
      - DOCKER_HOST=tcp://docker-socket-proxy:2375
      # Ensure you include variables from your root .env file if needed
>>>>>>> c24d191b
      - DOMAIN=${DOMAIN}
    networks:
      - socket-proxy
      - traefik
    labels:
      - "traefik.enable=true"
      - "traefik.http.routers.dockge.entrypoints=websecure"
      - "traefik.http.routers.dockge.middlewares=sso_forward-auth@file"
      - "traefik.http.routers.dockge.tls.certresolver=cloudflare"
      - "traefik.http.routers.dockge.rule=Host(`dockge.${DOMAIN}`)"
      - "traefik.http.services.dockge.loadbalancer.server.port=5001"<|MERGE_RESOLUTION|>--- conflicted
+++ resolved
@@ -2,36 +2,42 @@
 services:
   dockge:
     image: louislam/dockge:1
-    container_name: dockge
+    container_name: dockge # Added a name for clarity
     restart: unless-stopped
-<<<<<<< HEAD
-    user: "99:100"
-=======
->>>>>>> c24d191b
     depends_on:
       docker-socket-proxy:
         condition: service_started
     volumes:
-      - /opt/stacks/dockge/data:/app/data
+      # Dockge data directory
+      - ./data:/app/data
+      # Stacks directory
       - /opt/stacks:/opt/stacks
     environment:
+      # Tell Dockge where is your stacks directory
       - DOCKGE_STACKS_DIR=/opt/stacks
-<<<<<<< HEAD
-      - DOCKER_HOST=tcp://docker-socket-proxy:2375
-      - DOCKER_TLS_VERIFY=1
-=======
       # Connect to the socket proxy service name and port 2375
       - DOCKER_HOST=tcp://docker-socket-proxy:2375
       # Ensure you include variables from your root .env file if needed
->>>>>>> c24d191b
       - DOMAIN=${DOMAIN}
     networks:
       - socket-proxy
       - traefik
+    # 2. ADD LABELS: Tell Traefik how to route traffic to this container
     labels:
       - "traefik.enable=true"
-      - "traefik.http.routers.dockge.entrypoints=websecure"
-      - "traefik.http.routers.dockge.middlewares=sso_forward-auth@file"
+      # Route based on the hostname, using the variable from your .env file
+      - "traefik.http.routers.dockge.rule=Host(`dockge.${DOMAIN}`)"
+      # Use HTTPS entrypoint defined in your Traefik config
+      - "traefik.http.routers.dockge.entrypoints=https"
+      # Use the Cloudflare cert resolver you defined
       - "traefik.http.routers.dockge.tls.certresolver=cloudflare"
-      - "traefik.http.routers.dockge.rule=Host(`dockge.${DOMAIN}`)"
-      - "traefik.http.services.dockge.loadbalancer.server.port=5001"+      # Enable TLS
+      - "traefik.http.routers.dockge.tls=true"
+      # Use the oauth2-proxy middleware you set up for authentication
+      - "traefik.http.routers.dockge.middlewares=traefik-auth"
+      # Specify the port Dockge listens on internally (5001) for Traefik to route to
+      - "traefik.http.services.dockge.loadbalancer.server.port=5001"
+
+networks:
+  socket-proxy:
+  traefik: