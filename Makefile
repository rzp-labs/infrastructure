--- conflicted
+++ resolved
@@ -5,12 +5,9 @@
 DEPLOY_STACK_TARGETS := $(addprefix deploy-,$(STACK_DIRS))
 DOCKER_DEPLOY_STACK_TARGETS := $(addprefix docker-deploy-,$(STACK_DIRS))
 
-<<<<<<< HEAD
 .PHONY: help install check test setup lint format ping deploy docker-deploy check-deploy clean destroy-zitadel docker-install docker-destroy-all docker-restart-all docker-stop-all docker-start-all docker-doctor docker-deploy-all $(DEPLOY_STACK_TARGETS) $(DOCKER_DEPLOY_STACK_TARGETS)
-=======
 .PHONY: help install check test setup lint format ping deploy check-deploy clean destroy \
         bootstrap test-molecule test-quality test-standards report clean-all $(DEPLOY_STACK_TARGETS)
->>>>>>> 2c7edfa0
 
 # Default target
 help: ## Show this help message
